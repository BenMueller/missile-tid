--- conflicted
+++ resolved
@@ -41,7 +41,6 @@
     """
     if measurement is None:
         return None
-<<<<<<< HEAD
 
     # the velocity of the satellite in the direction of the receiver
     # positive is approaching, negative is receding
@@ -51,11 +50,8 @@
         - numpy.linalg.norm(rec_pos - measurement.sat_pos_final)
     )
 
+    # Calculate the slant TEC.
     stec = calc_tec(
-=======
-    # Calculate the slant TEC.
-    stec = calc_tec( 
->>>>>>> 5e22d233
         measurement,
         n1=n1, n2=n2,
         rcvr_bias=rcvr_bias,
@@ -85,7 +81,6 @@
     '''
     return math.sqrt(1 - (math.cos(el) * constants.EARTH_RADIUS / ionh) ** 2)
 
-<<<<<<< HEAD
 
 def ion_loc2(rec_pos, sat_pos, ionh=IONOSPHERE_H, el=None):
     """
@@ -103,8 +98,6 @@
     ipp_ned = rec.ecef2ned(sat_pos) * ipp_dist / numpy.linalg.norm(sat_pos)
     return rec.ned2ecef(ipp_ned)
 
-=======
->>>>>>> 5e22d233
 def ion_loc(rec_pos, sat_pos):
     """
     Given a receiver position and sat position, figure out
@@ -164,14 +157,7 @@
     return phase_diff_meters + sat_bias - rcvr_bias, delay_factor
 
 
-<<<<<<< HEAD
 def calc_tec(measurement, n1=0, n2=0, rcvr_bias=0, sat_bias=0, doppler=0):
-    """
-    Calculates the slant TEC for a set of observable
-    or None if we are missing required observable
-    """
-=======
-def calc_tec(measurement, n1=0, n2=0, rcvr_bias=0, sat_bias=0):
     '''
     Calculates the slant TEC for a set of observable or None if we are missing required observable. End result here
     is (Carrier Phase Difference) X (Carrier Delay Factor) / K.
@@ -180,9 +166,9 @@
     :param n2:
     :param rcvr_bias:
     :param sat_bias:
+    :param doppler:
     :return:
     '''
->>>>>>> 5e22d233
     if measurement is None:
         return None
 
